import numpy as np
import torch
import torch.nn as nn

def lrelu(inplace=False):
    return nn.LeakyReLU(0.01, inplace)

def get_activation(activation):
    if activation == 'relu':
        act_class = nn.ReLU
    elif activation == 'lrelu':
        act_class = lrelu
    elif activation == 'silu':
        act_class = nn.SiLU
    else:
        raise NotImplementedError()
    return act_class


class ResidualBlock(nn.Module):
    """Residual Block with instance normalization."""
    def __init__(self, dim_in, dim_out, act_class):
        super(ResidualBlock, self).__init__()
        self.main = nn.Sequential(
            nn.Conv2d(dim_in, dim_out, kernel_size=3, stride=1, padding=1, bias=False),
            nn.InstanceNorm2d(dim_out, affine=True, track_running_stats=True),
            act_class(inplace=True),
            nn.Conv2d(dim_out, dim_out, kernel_size=3, stride=1, padding=1, bias=False),
            nn.InstanceNorm2d(dim_out, affine=True, track_running_stats=True))

    def forward(self, x):
        return x + self.main(x)


class Generator(nn.Module):
    """Generator network."""
    def __init__(self, conv_dim=64, c_dim=5, repeat_num=6, num_channels=3, activation='relu'):
        super(Generator, self).__init__()
        
        act_class = get_activation(activation)
        
        layers = []
        layers.append(nn.Conv2d(num_channels+c_dim, conv_dim, kernel_size=7, stride=1, padding=3, bias=False))
        layers.append(nn.InstanceNorm2d(conv_dim, affine=True))
        layers.append(act_class(inplace=True))

        # Down-sampling layers.
        curr_dim = conv_dim
        for i in range(2):
            layers.append(nn.Conv2d(curr_dim, curr_dim*2, kernel_size=4, stride=2, padding=1, bias=False))
            layers.append(nn.InstanceNorm2d(curr_dim*2, affine=True))
            layers.append(act_class(inplace=True))
            curr_dim = curr_dim * 2

        # Bottleneck layers.
        for i in range(repeat_num):
            layers.append(ResidualBlock(dim_in=curr_dim, dim_out=curr_dim, act_class=act_class))

        # Up-sampling layers.
        for i in range(2):
            layers.append(nn.ConvTranspose2d(curr_dim, curr_dim//2, kernel_size=4, stride=2, padding=1, bias=False))
            layers.append(nn.InstanceNorm2d(curr_dim//2, affine=True))
            layers.append(act_class(inplace=True))
            curr_dim = curr_dim // 2

        layers.append(nn.Conv2d(curr_dim, num_channels, kernel_size=7, stride=1, padding=3, bias=False))
        self.main = nn.Sequential(*layers)

    def forward(self, x, c):
        # Replicate spatially and concatenate domain information.
        c = c.view(c.size(0), c.size(1), 1, 1)
        c = c.repeat(1, 1, x.size(2), x.size(3))
        inputs = torch.cat([x, c], dim=1)

        delta = self.main(inputs)
        x_fake = torch.tanh(delta + x)

        # Set the invalid pixels in original image as invalid in the generated image.
        invalid_mask = (x == -1).float()
        x_fake = (x_fake * (1 - invalid_mask)) - invalid_mask

        return x_fake


class Discriminator(nn.Module):
    """Discriminator network with PatchGAN."""
    def __init__(self, image_size=128, conv_dim=64, c_dim=5, repeat_num=6, num_channels=3, activation='lrelu'):
        super(Discriminator, self).__init__()
        
        act_class = get_activation(activation)
        
        layers = []
        layers.append(nn.Conv2d(num_channels, conv_dim, kernel_size=4, stride=2, padding=1))
        layers.append(act_class(inplace=True))

        curr_dim = conv_dim
        for i in range(1, repeat_num):
            layers.append(nn.Conv2d(curr_dim, curr_dim*2, kernel_size=4, stride=2, padding=1))
            layers.append(act_class(inplace=True))
            curr_dim = curr_dim * 2

        kernel_size = int(image_size / np.power(2, repeat_num))
<<<<<<< HEAD
        self.main = nn.Sequential(*layers)
=======
        feature_layers = 7
        self.features = nn.Sequential(*layers[:feature_layers])
        self.main = nn.Sequential(*layers[feature_layers:])
>>>>>>> da4d310e
        self.conv1 = nn.Conv2d(curr_dim, 1, kernel_size=3, stride=1, padding=1, bias=False)
        self.conv2 = nn.Conv2d(curr_dim, c_dim, kernel_size=kernel_size, bias=False)
        
    def forward(self, x):
        h = self.main(x)
        out_src = self.conv1(h)
        out_cls = self.conv2(h)
        return out_src, out_cls.view(out_cls.size(0), out_cls.size(1))
<|MERGE_RESOLUTION|>--- conflicted
+++ resolved
@@ -100,18 +100,15 @@
             curr_dim = curr_dim * 2
 
         kernel_size = int(image_size / np.power(2, repeat_num))
-<<<<<<< HEAD
-        self.main = nn.Sequential(*layers)
-=======
         feature_layers = 7
         self.features = nn.Sequential(*layers[:feature_layers])
         self.main = nn.Sequential(*layers[feature_layers:])
->>>>>>> da4d310e
         self.conv1 = nn.Conv2d(curr_dim, 1, kernel_size=3, stride=1, padding=1, bias=False)
         self.conv2 = nn.Conv2d(curr_dim, c_dim, kernel_size=kernel_size, bias=False)
         
     def forward(self, x):
-        h = self.main(x)
+        features = self.features(x)
+        h = self.main(features)
         out_src = self.conv1(h)
         out_cls = self.conv2(h)
-        return out_src, out_cls.view(out_cls.size(0), out_cls.size(1))
+        return out_src, out_cls.view(out_cls.size(0), out_cls.size(1)), features
