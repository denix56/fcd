import pickle
import shutil
import random

import cv2
import datetime
import matplotlib.pyplot as plt
import numpy as np
import os
import time
import torch
import torch.nn.functional as F
from albumentations import Normalize, Compose
from albumentations.pytorch import ToTensorV2
from tifffile import tifffile
from torch.utils.tensorboard import SummaryWriter
from torchvision.utils import save_image, make_grid
from tqdm import tqdm

import metrics
from data_loader import get_loader, L8BiomeDataset, get_dataset
from evaluate import get_metrics_dict
from models.fixed_point_gan import Discriminator
from models.fixed_point_gan import Generator

import pytorch_lightning as pl
from pytorch_lightning.utilities.distributed import rank_zero_only

from torchmetrics import MetricCollection
from torchmetrics import JaccardIndex, Accuracy, F1Score, ConfusionMatrix

<<<<<<< HEAD
from argparse import Namespace
=======
from models.vgg import VGG19_flex, VGG19_bn_flex
import torchvision.transforms.functional as TF
>>>>>>> da4d310e


class FCDSolver(pl.LightningModule):
    """Solver for training and testing Fixed-Point GAN for Cloud Detection."""

    def __init__(self, config):
        """Initialize configurations."""
        super().__init__()

        if isinstance(config, dict):
            config = Namespace(**config)
        # Model configurations.
        self.c_dim = config.c_dim
        self.image_size = config.image_size
        self.g_conv_dim = config.g_conv_dim
        self.d_conv_dim = config.d_conv_dim
        self.g_repeat_num = config.g_repeat_num
        self.d_repeat_num = config.d_repeat_num
        self.lambda_cls = config.lambda_cls
        self.lambda_rec = config.lambda_rec
        self.lambda_gp = config.lambda_gp
        self.lambda_id = config.lambda_id
<<<<<<< HEAD
=======
        self.lambda_feat = config.lambda_feat
        self.lambda_vgg = config.lambda_vgg
>>>>>>> da4d310e
        self.num_channels = config.num_channels

        # Training configurations.
        self.dataset = config.dataset
        self.batch_size = config.batch_size
        self.num_workers = config.num_workers
        self.num_iters = config.num_iters
        self.num_iters_decay = config.num_iters_decay
        self.g_lr = config.g_lr
        self.d_lr = config.d_lr
        self.n_critic = config.n_critic
        self.beta1 = config.beta1
        self.beta2 = config.beta2
        self.resume_iters = config.resume_iters
        self.best_val_f1 = 0
        self.threshold = 0.1

        # Test configurations.
        self.test_iters = config.test_iters

        # Miscellaneous.
        self.use_tensorboard = config.use_tensorboard
        self.mode = config.mode
        self.config = config

        # Directories.
        self.sample_dir = config.sample_dir
        self.model_save_dir = config.model_save_dir
        self.result_dir = config.result_dir

        # Step size.
        self.log_step = config.log_step
        self.sample_step = config.sample_step
        self.model_save_step = config.model_save_step
        self.lr_update_step = config.lr_update_step
        
        self.act_G = config.act_G
        self.act_D = config.act_D

<<<<<<< HEAD
=======
        self.use_feats = config.use_feats
        self.use_vgg = config.use_vgg
        self.vgg_path = config.vgg_path

>>>>>>> da4d310e
        self.save_hyperparameters(config)

        self.example_input_array = {'image': torch.zeros(1, self.num_channels, self.image_size, self.image_size),
                                    'label': torch.zeros(1, self.c_dim).squeeze(1)}

        # Build the model and tensorboard.
        self.build_model()
        # if self.use_tensorboard and config.mode == 'train':
        #     self.build_tensorboard()

        self.x_fixed = None
        self.c_fixed_list = None
        self.g_lr_cached = None
        self.d_lr_cached = None
        self.cm = np.zeros((2, 2))

        self.metrics_val = MetricCollection([Accuracy(num_classes=2, average='macro', compute_on_step=False),
                                             JaccardIndex(num_classes=2, compute_on_step=False),
                                             F1Score(num_classes=2, average='macro', compute_on_step=False)], prefix='val/')

        self.conf_matrix = ConfusionMatrix(num_classes=2, compute_on_step=False)

    @staticmethod
    def initialize_weights(m):
        if isinstance(m, torch.nn.Conv2d):
            torch.nn.init.xavier_normal_(m.weight.data)
            if m.bias is not None:
                m.bias.data.zero_()

    def build_model(self):
        """Create a generator and a discriminator."""
        if self.dataset in ['L8Biome']:
            print('Building generator...')
            self.G = Generator(self.g_conv_dim, self.c_dim, 
            self.g_repeat_num, self.num_channels, activation=self.act_G)
            print('Building discriminator...')
            self.D = Discriminator(self.image_size, self.d_conv_dim, 
            self.c_dim, self.d_repeat_num, self.num_channels, 
            activation=self.act_D)
<<<<<<< HEAD

        # if self.config.mode == 'train':
        #     self.print_network(self.G, 'G')
        #     self.print_network(self.D, 'D')
=======
            
            #self.G.apply(FCDSolver.initialize_weights)
            #self.D.apply(FCDSolver.initialize_weights)

            if self.use_vgg:
                bn = True
                if bn:
                    self.vgg = VGG19_bn_flex(num_channels=10)
                    layers = 11
                else:
                    self.vgg = VGG19_flex(num_channels=10)
                    layers = 8
                cpt = torch.load(self.vgg_path)
                self.vgg.load_state_dict(cpt['state_dict'])
                
                self.vgg.model = self.vgg.model.features[:layers]
                self.vgg.eval()
                self.vgg.requires_grad_(False)
>>>>>>> da4d310e

    def configure_optimizers(self):
        # TODO: add self.num_iters_decay
        opt_D = torch.optim.Adam(self.D.parameters(), self.d_lr, (self.beta1, self.beta2))
        sched_D = torch.optim.lr_scheduler.ReduceLROnPlateau(opt_D, mode='max', patience=10)

        opt_G = torch.optim.Adam(self.G.parameters(), self.g_lr, (self.beta1, self.beta2))
        sched_G = torch.optim.lr_scheduler.ReduceLROnPlateau(opt_G, mode='max', patience=10)

        opt_D = {'optimizer': opt_D,
                 'lr_scheduler': {'scheduler': sched_D,
                                  'monitor': 'val/F1Score'
                                  }
                }

        opt_G = {'optimizer': opt_G,
                 'lr_scheduler': {'scheduler': sched_G,
                                  'monitor': 'val/F1Score'
                                  }
                }

        return opt_D, opt_G

    def forward(self, x_real, c_org, c_trg, label_org, label_trg):
        x_fake = self.G(x_real, c_trg)
        out_src, out_cls = self.D(x_fake)

        return out_src, out_cls

    def update_lr(self, g_lr, d_lr):
        """Decay learning rates of the generator and discriminator."""
        d_opt, g_opt = self.optimizers()
        for param_group in g_opt.param_groups:
            param_group['lr'] = g_lr
        for param_group in d_opt.param_groups:
            param_group['lr'] = d_lr

    def reset_grad(self):
        """Reset the gradient buffers."""
        self.g_optimizer.zero_grad()
        self.d_optimizer.zero_grad()

    def denorm(self, x):
        """Convert the range from [-1, 1] to [0, 1]."""
        out = (x + 1) / 2
        return out.clamp_(0, 1)

    def gradient_penalty(self, y, x):
        """Compute gradient penalty: (L2_norm(dy/dx) - 1)**2."""
        weight = torch.ones(y.size()).to(self.device)
        dydx = torch.autograd.grad(outputs=y,
                                   inputs=x,
                                   grad_outputs=weight,
                                   retain_graph=True,
                                   create_graph=True,
                                   only_inputs=True)[0]

        dydx = dydx.view(dydx.size(0), -1)
        dydx_l2norm = torch.sqrt(torch.sum(dydx ** 2, dim=1))
        return torch.mean((dydx_l2norm - 1) ** 2)

    def label2onehot(self, labels, dim):
        """Convert label indices to one-hot vectors."""
        batch_size = labels.size(0)
        out = torch.zeros(batch_size, dim)
        out[np.arange(batch_size), labels.long()] = 1
        return out

    def create_labels(self, c_org, c_dim=5, dataset='L8Biome'):
        """Generate target domain labels for debugging and testing."""
        c_trg_list = []
        for i in range(c_dim):
            if dataset == 'L8Biome':
                # Visualize translation to both cloudy and non-cloudy domain
                c_trg_list.append(torch.zeros_like(c_org).to(self.device))
                c_trg = torch.ones_like(c_org)

            c_trg_list.append(c_trg.to(self.device))
        return c_trg_list

    def classification_loss(self, logit, target, dataset='L8Biome'):
        """Compute binary or softmax cross entropy loss."""
        if dataset in ['L8Biome']:
            return F.binary_cross_entropy_with_logits(logit, target)


    def on_train_start(self):
        # Learning rate cache for decaying.
        self.g_lr_cached = self.g_lr
        self.d_lr_cached = self.d_lr


    def training_step(self, batch, batch_idx, optimizer_idx):
        # =================================================================================== #
        #                             1. Preprocess input data                                #
        # =================================================================================== #
        x_real, c_org, c_trg, label_org, label_trg = batch        
        loss_dict = {}

        if optimizer_idx == 0:
            # =================================================================================== #
            #                             2. Train the discriminator                              #
            # =================================================================================== #

            # Compute loss with real images.
            out_src, out_cls = self.D(x_real)
            d_loss_real = - torch.mean(out_src)
            d_loss_cls = self.classification_loss(out_cls, label_org, self.dataset)

            # Compute loss with fake images.
            x_fake = self.G(x_real, c_trg)
            out_src, out_cls = self.D(x_fake.detach())
            d_loss_fake = torch.mean(out_src)

            # Compute loss for gradient penalty.
            alpha = torch.rand(x_real.size(0), 1, 1, 1).to(self.device)
            x_hat = (alpha * x_real.data + (1 - alpha) * x_fake.data).requires_grad_(True)
            out_src, _ = self.D(x_hat)
            d_loss_gp = self.gradient_penalty(out_src, x_hat)

            # Backward and optimize.
            loss = d_loss_real + d_loss_fake + self.lambda_cls * d_loss_cls + self.lambda_gp * d_loss_gp

            # Logging.
            loss_dict['D/loss_real'] = d_loss_real
            loss_dict['D/loss_fake'] = d_loss_fake
            loss_dict['D/loss_cls'] = d_loss_cls
            loss_dict['D/loss_gp'] = d_loss_gp

        elif optimizer_idx == 1:
            # =================================================================================== #
            #                               3. Train the generator                                #
            # =================================================================================== #
            # Original-to-target domain.
            if (self.global_step + 1) % self.n_critic == 0:
                x_fake = self.G(x_real, c_trg)
                out_src, out_cls = self.D(x_fake)
                g_loss_fake = - torch.mean(out_src)
                g_loss_cls = self.classification_loss(out_cls, label_trg, self.dataset)

                # Original-to-original domain.
                x_fake_id = self.G(x_real, c_org)
                out_src_id, out_cls_id = self.D(x_fake_id)
                g_loss_fake_id = - torch.mean(out_src_id)
                g_loss_cls_id = self.classification_loss(out_cls_id, label_org, self.dataset)
                g_loss_id = torch.mean(torch.abs(x_real - x_fake_id))
                
                #mask = (c_org == 0).squeeze(1)
                #mask_ne = mask.any()    
                
                #if mask_ne: 
                #difference_map = torch.abs(x_fake.detach() - x_real) / 2  # compute difference, move to [0, 1]
                #difference_map = torch.mean(difference_map, dim=1, keepdim=True)
                #difference_map = difference_map <= self.threshold
                #difference_map[mask] = 1
                
                #x_reconst = self.G(x_fake, c_org)
                #g_loss_rec = torch.mean(torch.abs(x_real - x_reconst)*difference_map)
                
                # Target-to-original domain.
<<<<<<< HEAD
                x_reconst = self.G(x_fake, c_org)
                g_loss_rec = torch.mean(torch.abs(x_real - x_reconst))
=======
                mask = (c_org == 0).squeeze(1)
                
                mask_ne = mask.any()
                if mask_ne:
                    x_reconst = self.G(x_fake, c_org)
                    g_loss_rec = torch.mean(torch.abs(x_real[mask] - x_reconst[mask]))
                else:
                    g_loss_rec = 0.0
>>>>>>> da4d310e

                # Original-to-original domain.
                x_reconst_id = self.G(x_fake_id, c_org)
                g_loss_rec_id = torch.mean(torch.abs(x_real - x_reconst_id))

<<<<<<< HEAD
                # Backward and optimize.
                g_loss_same = g_loss_fake_id + self.lambda_rec * g_loss_rec_id + self.lambda_cls * g_loss_cls_id + self.lambda_id * g_loss_id
                loss = g_loss_fake + self.lambda_rec * g_loss_rec + self.lambda_cls * g_loss_cls + g_loss_same
=======
                if self.use_feats:
                    _, _, x_real_feats = self.D(x_real)
                    g_loss_id_feat = torch.mean(torch.abs(x_real_feats - x_fake_id_feats))
                    if mask_ne:
                        _, _, x_reconst_feats = self.D(x_reconst)
                        g_loss_rec_feat = torch.mean(torch.abs(x_real_feats[mask] - x_reconst_feats[mask]))
                    else:
                        g_loss_rec_feat = 0.0
                    g_loss_rec_id_feat = torch.mean(torch.abs(x_real_feats - x_reconst_id_feats))
                    g_loss_feat = self.lambda_feat * self.lambda_rec * g_loss_rec_feat + self.lambda_feat * self.lambda_rec * g_loss_rec_id_feat \
                                 + self.lambda_feat * self.lambda_id * g_loss_id_feat
                else:
                    g_loss_feat = 0
                    
                if self.use_vgg:
                    x_real_vgg = self.vgg(x_real)
                    x_fake_id_vgg = self.vgg(x_fake_id)
                    x_reconst_vgg = self.vgg(x_reconst)
                    x_reconst_id_vgg = self.vgg(x_reconst_id)
                    
                    g_loss_id_vgg = torch.mean(torch.abs(x_real_vgg - x_fake_id_vgg))
                    g_loss_rec_vgg = torch.mean(torch.abs(x_real_vgg - x_reconst_vgg))
                    g_loss_rec_id_vgg = torch.mean(torch.abs(x_real_vgg - x_reconst_id_vgg))
                    g_loss_vgg = self.lambda_vgg * self.lambda_rec * g_loss_rec_vgg + self.lambda_vgg * self.lambda_rec * g_loss_rec_id_vgg \
                                 + self.lambda_vgg * self.lambda_id * g_loss_id_vgg
                else:
                    g_loss_vgg = 0

                # Backward and optimize.
                g_loss_same = g_loss_fake_id + self.lambda_rec * g_loss_rec_id + self.lambda_cls * g_loss_cls_id + self.lambda_id * g_loss_id

                loss = g_loss_fake + self.lambda_rec * g_loss_rec + self.lambda_cls * g_loss_cls + g_loss_same + g_loss_feat + g_loss_vgg
>>>>>>> da4d310e

                # Logging.
                loss_dict['G/loss_fake'] = g_loss_fake
                loss_dict['G/loss_rec'] = g_loss_rec
                loss_dict['G/loss_cls'] = g_loss_cls
                loss_dict['G/loss_fake_id'] = g_loss_fake_id
                loss_dict['G/loss_rec_id'] = g_loss_rec_id
                loss_dict['G/loss_cls_id'] = g_loss_cls_id
                loss_dict['G/loss_id'] = g_loss_id
<<<<<<< HEAD
=======
                if self.use_feats:
                    loss_dict['G/loss_id_feat'] = g_loss_id_feat
                    loss_dict['G/loss_rec_feat'] = g_loss_rec_feat
                    loss_dict['G/loss_rec_id_feat'] = g_loss_rec_id_feat
                if self.use_vgg:
                    loss_dict['G/loss_id_vgg'] = g_loss_id_vgg
                    loss_dict['G/loss_rec_vgg'] = g_loss_rec_vgg
                    loss_dict['G/loss_rec_id_vgg'] = g_loss_rec_id_vgg
>>>>>>> da4d310e
            else:
                loss = None

        # =================================================================================== #
        #                                 4. Miscellaneous                                    #
        # =================================================================================== #
        self.log_dict(loss_dict)

        if (self.global_step + 1) % self.sample_step == 0 and self.x_fixed is not None:
            self.visualize()

        if (self.global_step + 1) % self.lr_update_step == 0 and (self.global_step + 1) > (
            self.num_iters - self.num_iters_decay):
            if optimizer_idx == 0:
                self.d_lr_cached -= (self.d_lr / float(self.num_iters_decay))
            else:
                self.g_lr_cached -= (self.g_lr / float(self.num_iters_decay))
                #self.update_lr(self.g_lr_cached, self.d_lr_cached)
                #print('Decayed learning rates, g_lr: {}, d_lr: {}.'.format(self.g_lr_cached, self.d_lr_cached))

        return loss


    @torch.no_grad()
    @rank_zero_only
    def visualize(self):
        x_fake_list = [self.x_fixed]

        for c_fixed in self.c_fixed_list:
            x_fake = self.G(self.x_fixed, c_fixed)
            difference = torch.abs(x_fake - self.x_fixed) - 1.0
            difference_grey = torch.cat(self.num_channels * [torch.mean(difference, dim=1, keepdim=True)],
                                        dim=1)
            x_fake_list.append(x_fake)
            x_fake_list.append(difference_grey)
        x_concat = torch.cat(x_fake_list, dim=3)
        if self.num_channels > 3:
            x_concat = x_concat[:, [3, 2, 1]]  # Pick RGB bands

        grid = make_grid(x_concat.data.cpu(), nrow=1, padding=0, normalize=True, value_range=(-1, 1))
        self.logger.experiment.add_image('images', grid, self.global_step)

    def validation_step(self, batch, batch_idx):
        x_real, c_org, _, _, _, target = batch
        
        if self.global_step == 0 and self.global_rank == 0:
            # Fetch fixed inputs for debugging.

            # Uncomment to visualize input data
            # self.visualize_input_data()
            # exit()

            self.x_fixed = x_real.to(self.device)
            self.c_fixed_list = self.create_labels(c_org, self.c_dim, self.dataset)

        difference = self.compute_difference_map(x_real)
        prediction = (difference > self.threshold).to(torch.uint8)

        valid_mask = target > 0
        prediction = prediction[valid_mask]
        target = target[valid_mask] - 1

        self.conf_matrix(prediction, target)

        self.metrics_val(prediction, target)
        #self.cm += metrics.compute_confusion_matrix(prediction.cpu().numpy().flatten(), target.cpu().numpy().flatten(), num_classes=2)


    def validation_epoch_end(self, val_step_outputs):
        metrics_dict = self.metrics_val.compute()
        self.log_dict(metrics_dict)
        self.metrics_val.reset()
        
        #print(self.cm)
        #self.cm = np.zeros((2, 2))

        if self.global_rank == 0:
            cm = self.conf_matrix.compute().cpu().numpy()
            print(cm)
            acc, iou, f1 = metrics.accuracy(cm), metrics.iou_score(cm), metrics.f1_score(cm)
            print('Validation Result: Accuracy={:.2%}, IoU={:.4}, F1={:.4}'.format(acc, iou, f1))
        self.conf_matrix.reset()

    # Alternating schedule for optimizer steps (i.e.: GANs)
    def optimizer_step(self, epoch, batch_idx, optimizer, optimizer_idx,
                       optimizer_closure, on_tpu, using_native_amp, using_lbfgs):
        # update discriminator opt every step
        if optimizer_idx == 0:
            optimizer.step(closure=optimizer_closure)

        # update generator opt every n_critic steps
        elif optimizer_idx == 1:
            if (self.global_step + 1) % self.n_critic == 0:
                optimizer.step(closure=optimizer_closure)
            else:
                # call the closure by itself to run `training_step` + `backward` without an optimizer step
                optimizer_closure()

    def optimizer_zero_grad(self, epoch, batch_idx, optimizer, optimizer_idx):
        optimizer.zero_grad(set_to_none=True)

    def binarize(self, difference, threshold=0.2):
        return (difference > threshold).astype(np.uint8)

    @torch.no_grad()
    def find_best_threshold(self, seed=42, n_samples=10000, n_thresholds=30, dataset=None):
        config = self.config
        self.G.eval()

        old_indices = None
        if dataset is None:
            dataset = get_dataset(self.config.l8biome_image_dir,
                                   'L8Biome', 'train', self.config.num_channels,
                                   use_h5=self.config.use_h5, shared_mem=self.config.h5_mem, mask_file='mask.tif',
                                  ret_mask=True, only_cloudy=True, force_no_aug=True)
        else:
            old_indices = dataset.indices
        random.seed(seed)
        dataset.indices = np.random.choice(len(dataset), n_samples, replace=False)
        data_loader = get_loader(batch_size=config.batch_size, shuffle=False,
        use_h5=self.config.use_h5, shared_mem=self.config.h5_mem, dataset=dataset, num_workers=config.num_workers)

        all_preds, all_targets = [], []
        for i, sample in enumerate(tqdm(data_loader, 'Finding best threshold for train dataset')):
            inputs = sample['image'].to(self.device)

            difference_map = self.compute_difference_map(inputs)
            difference_map = difference_map.cpu().numpy().astype(np.float32)

            targets = sample['mask'].numpy()
            valid_mask = targets > 0
            all_preds.append(difference_map[valid_mask])
            all_targets.append(targets[valid_mask] - 1)

        all_preds, all_targets = np.concatenate(all_preds), np.concatenate(all_targets)
        thresholds = np.linspace(start=all_preds.min(), stop=all_preds.max(), num=n_thresholds)

        best_f1, best_threshold = None, None
        for threshold in thresholds:
            preds = (all_preds > threshold).astype(np.uint8)
            cm = metrics.compute_confusion_matrix(preds, all_targets, 2)
            f1 = metrics.f1_score(cm)
            print('For Threshold={:.4}: F1={:.4}'.format(threshold, f1))
            if best_f1 is None or f1 >= best_f1:
                best_f1, best_threshold = f1, threshold
            else:
                break

        if old_indices is not None:
            dataset.indices = old_indices
        return best_threshold

    def visualize_predictions_sparcs(self):
        """Visualize input data for debugging."""
        #self.restore_model(self.test_iters)

        batch_size = 1
        dataset = get_loader('/media/data/SPARCS', batch_size=batch_size, dataset='L8Sparcs', mode='test',
                             num_channels=10)

        with torch.no_grad():
            for idx, (x, gt) in enumerate(tqdm(dataset)):
                x_fake = self.G(x.to(self.device), torch.zeros((batch_size, 1), device=self.device)).cpu()
        difference = torch.mean((torch.abs(x_fake - x) / 2), dim=1, keepdim=True)

        x_fake = (3.5 * self.denorm(x_fake)).clamp(0, 1)[:, [3, 2, 1]]
        image = (3.5 * self.denorm(x)).clamp(0, 1)[:, [3, 2, 1]]
        difference_gray = torch.cat(3 * [difference], dim=1)
        difference_gray = (3.5 * difference_gray).clamp(0, 1)

        gt = gt.numpy()
        best_acc = 0
        best_mask = None
        for t in np.linspace(0, 0.1, 10):
            mask = self.binarize(difference.numpy().squeeze(), threshold=t).astype(np.uint8)
        acc = (gt == mask).mean()
        if acc > best_acc or best_mask is None:
            best_mask = mask
        best_acc = acc

        color = (26, 178, 255)
        mask = best_mask
        mask = (mask[..., np.newaxis] * np.array(color)).astype(np.uint8)
        overlay = (image.numpy().copy().squeeze() * 255).astype(np.uint8)
        overlay = np.moveaxis(overlay, 0, -1)
        weighted_sum = cv2.addWeighted(mask, 0.5, overlay, 0.5, 0.)
        ind = np.any(mask > 0, axis=-1)
        overlay[ind] = weighted_sum[ind]
        overlay = np.moveaxis(overlay, -1, 0)
        preds = torch.as_tensor((overlay / 255).astype(np.float32)).unsqueeze(0)

        mask = gt.squeeze()
        mask = (mask[..., np.newaxis] * np.array(color)).astype(np.uint8)
        overlay = (image.numpy().copy().squeeze() * 255).astype(np.uint8)
        overlay = np.moveaxis(overlay, 0, -1)
        weighted_sum = cv2.addWeighted(mask, 0.5, overlay, 0.5, 0.)
        ind = np.any(mask > 0, axis=-1)
        overlay[ind] = weighted_sum[ind]
        overlay = np.moveaxis(overlay, -1, 0)
        gt = torch.as_tensor((overlay / 255).astype(np.float32)).unsqueeze(0)

        img_list = [image, x_fake, difference_gray, preds, gt]
        x_concat = torch.cat(img_list, dim=0)

        os.makedirs('sparcs_outputs', exist_ok=True)
        save_image(x_concat.cpu(), 'sparcs_outputs/{}.jpg'.format(idx), nrow=5, padding=8)

    def visualize_input_data(self):
        """Visualize input data for debugging."""
        for batch, classes, masks in self.val_loader:
            _, axes = plt.subplots(nrows=2, ncols=8, figsize=(16, 4))
        axes = axes.flatten()
        for img, c, ax, mask in zip(batch, classes, axes, masks):
            if self.num_channels > 3:
                img = img[[3, 2, 1]]
        img = np.moveaxis(self.denorm(img).numpy(), 0, -1)
        img = np.clip(2.5 * img, 0, 1)
        ax.imshow(np.hstack([img, np.stack([mask] * 3, axis=-1) / 2]))
        ax.set_title('clear' if c == 0 else 'cloudy')
        ax.axis('off')
        plt.show()

    def visualize_translations(self):
        #self.restore_model(self.test_iters)
        data_loader = get_loader(self.config.l8biome_image_dir, 1, 'L8Biome', 'train', self.config.num_workers,
                                 self.config.num_channels, shuffle=True)
        # data_loader = get_loader('/media/data/SPARCS', batch_size=1, dataset='L8Sparcs', mode='train', num_channels=10)

        # Fetch fixed inputs for debugging.
        data_iter = iter(data_loader)
        from pathlib import Path
        output_dir = Path('example_translations')
        output_dir.mkdir(exist_ok=True)

        def to_rgb(tensor):
            return (3.5 * self.denorm(tensor[:, [3, 2, 1]])).clamp(0, 1)

        for i in range(200):
            print(i)
        x_real, c_org = next(data_iter)

        label = 'clear' if (c_org == 0).all() else 'cloudy'

        patch_output_dir = output_dir / label
        patch_output_dir.mkdir(exist_ok=True)
        with torch.no_grad():
            save_image(to_rgb(x_real), str(patch_output_dir / f'{i}_input.jpg'))
        for domain in [0, 1]:
            x_fake = self.G(x_real.cuda(), (torch.ones(1, 1) * domain).cuda()).cpu()
        save_image(to_rgb(x_fake), str(
            patch_output_dir / '{}_translated_{}.jpg'.format(i, 'clear' if domain == 0 else 'cloudy')))

        x_fake_back = self.G(x_fake.cuda(), (torch.ones(1, 1) * c_org).cuda()).cpu()
        save_image(to_rgb(x_fake_back), str(
            patch_output_dir / '{}_translated_{}_back.jpg'.format(i, 'clear' if domain == 0 else 'cloudy')))

        difference = torch.abs(x_fake - x_real) / 2  # compute difference, move to [0, 1]
        difference = torch.mean(difference, dim=1)
        # save_image(difference, str(patch_output_dir / '{}_difference_{}.jpg'.format(i, 'clear' if domain == 0 else 'cloudy')))

    @torch.no_grad()
    def make_psuedo_masks(self, threshold=None, save=False):
        config = self.config
        self.G.eval()

        #self.restore_model(config.test_iters, only_g=True)
        # self.G.eval()  # TODO

        dataset = get_dataset(self.config.l8biome_image_dir,
                              'L8Biome', 'train', self.config.num_channels,
                              use_h5=self.config.use_h5, shared_mem=self.config.h5_mem, mask_file='mask.tif', ret_mask=True,
                              only_cloudy=True, force_no_aug=True)

        if threshold is None:
            best_threshold = self.find_best_threshold(seed=42, n_samples=10000, n_thresholds=100, dataset=dataset)
        else:
            best_threshold = threshold

        data_loader = get_loader(self.config.l8biome_image_dir, config.batch_size,
                          dataset, 'train', config.num_workers,
                          config.num_channels, force_no_aug=True, shuffle=False,
                          use_h5=self.config.use_h5, shared_mem=config.h5_mem, init_shuffle=False)

        pseudo_mask_dir = os.path.join(config.result_dir, 'fcd_pseudo_masks')
        os.makedirs(pseudo_mask_dir, exist_ok=True)

        cm = np.zeros((2, 2))
        for i, sample in enumerate(tqdm(data_loader, 'Making Pseudo Masks')):
            inputs = sample['image'].to(self.device)

            difference_map = self.compute_difference_map(inputs)
            pseudo_masks = (difference_map > best_threshold).cpu().numpy().astype(np.uint8)
            patch_names = sample['patch_name']

            # Compute confusion matrix
            targets = sample['mask'].numpy()
            valid_mask = targets > 0
            y_true = targets[valid_mask] - 1
            y_pred = pseudo_masks[valid_mask]
            cm += metrics.compute_confusion_matrix(y_pred, y_true, num_classes=2)

            if save:
                for pseudo_mask, patch_name in zip(pseudo_masks, patch_names):
                    tifffile.imwrite(os.path.join(pseudo_mask_dir, f'{patch_name}.tiff'), pseudo_mask)

        metrics_dict = get_metrics_dict(cm)
        pickle.dump(metrics_dict, open(os.path.join(config.result_dir, 'biome_metrics.pkl'), 'wb'))
        accuracy = metrics.accuracy(cm)
        precisions, recalls, f1_scores, supports = metrics.precision_recall_fscore_support(cm)
        print(precisions, recalls, f1_scores, supports)
        iou = metrics.iou_score(cm, reduce_mean=False)
        print('iou', iou)
        print('Overall Result: Accuracy={:.2%}, F1={:.4}, mIoU={:.4}'.format(accuracy, np.mean(f1_scores), np.mean(iou)))


    def compute_difference_map(self, inputs):
        c_trg = torch.zeros(inputs.shape[0], 1).to(device=self.device)  # translate to no clouds
        x_fake = self.G(inputs, c_trg)
        difference_map = torch.abs(x_fake - inputs) / 2  # compute difference, move to [0, 1]
        difference_map = torch.mean(difference_map, dim=1)
<<<<<<< HEAD
        return difference_map
=======
        return difference_map

    @staticmethod
    def to_imagenet_space(img):
        return TF.normalize(img, -1 + 2*np.array([0.485, 0.456, 0.406]), 2*np.array([0.229, 0.224, 0.225]))

    def vgg_feats(self, img):
        return self.vgg(img)
>>>>>>> da4d310e
<|MERGE_RESOLUTION|>--- conflicted
+++ resolved
@@ -18,7 +18,7 @@
 from tqdm import tqdm
 
 import metrics
-from data_loader import get_loader, L8BiomeDataset, get_dataset
+from data_loader import get_loader, L8BiomeDataset
 from evaluate import get_metrics_dict
 from models.fixed_point_gan import Discriminator
 from models.fixed_point_gan import Generator
@@ -29,12 +29,9 @@
 from torchmetrics import MetricCollection
 from torchmetrics import JaccardIndex, Accuracy, F1Score, ConfusionMatrix
 
-<<<<<<< HEAD
-from argparse import Namespace
-=======
 from models.vgg import VGG19_flex, VGG19_bn_flex
 import torchvision.transforms.functional as TF
->>>>>>> da4d310e
+from argparse import Namespace
 
 
 class FCDSolver(pl.LightningModule):
@@ -57,11 +54,8 @@
         self.lambda_rec = config.lambda_rec
         self.lambda_gp = config.lambda_gp
         self.lambda_id = config.lambda_id
-<<<<<<< HEAD
-=======
         self.lambda_feat = config.lambda_feat
         self.lambda_vgg = config.lambda_vgg
->>>>>>> da4d310e
         self.num_channels = config.num_channels
 
         # Training configurations.
@@ -101,13 +95,10 @@
         self.act_G = config.act_G
         self.act_D = config.act_D
 
-<<<<<<< HEAD
-=======
         self.use_feats = config.use_feats
         self.use_vgg = config.use_vgg
         self.vgg_path = config.vgg_path
 
->>>>>>> da4d310e
         self.save_hyperparameters(config)
 
         self.example_input_array = {'image': torch.zeros(1, self.num_channels, self.image_size, self.image_size),
@@ -147,12 +138,6 @@
             self.D = Discriminator(self.image_size, self.d_conv_dim, 
             self.c_dim, self.d_repeat_num, self.num_channels, 
             activation=self.act_D)
-<<<<<<< HEAD
-
-        # if self.config.mode == 'train':
-        #     self.print_network(self.G, 'G')
-        #     self.print_network(self.D, 'D')
-=======
             
             #self.G.apply(FCDSolver.initialize_weights)
             #self.D.apply(FCDSolver.initialize_weights)
@@ -171,7 +156,6 @@
                 self.vgg.model = self.vgg.model.features[:layers]
                 self.vgg.eval()
                 self.vgg.requires_grad_(False)
->>>>>>> da4d310e
 
     def configure_optimizers(self):
         # TODO: add self.num_iters_decay
@@ -197,7 +181,7 @@
 
     def forward(self, x_real, c_org, c_trg, label_org, label_trg):
         x_fake = self.G(x_real, c_trg)
-        out_src, out_cls = self.D(x_fake)
+        out_src, out_cls, _ = self.D(x_fake)
 
         return out_src, out_cls
 
@@ -277,19 +261,19 @@
             # =================================================================================== #
 
             # Compute loss with real images.
-            out_src, out_cls = self.D(x_real)
+            out_src, out_cls, _ = self.D(x_real)
             d_loss_real = - torch.mean(out_src)
             d_loss_cls = self.classification_loss(out_cls, label_org, self.dataset)
 
             # Compute loss with fake images.
             x_fake = self.G(x_real, c_trg)
-            out_src, out_cls = self.D(x_fake.detach())
+            out_src, out_cls, _ = self.D(x_fake.detach())
             d_loss_fake = torch.mean(out_src)
 
             # Compute loss for gradient penalty.
             alpha = torch.rand(x_real.size(0), 1, 1, 1).to(self.device)
             x_hat = (alpha * x_real.data + (1 - alpha) * x_fake.data).requires_grad_(True)
-            out_src, _ = self.D(x_hat)
+            out_src, _, _ = self.D(x_hat)
             d_loss_gp = self.gradient_penalty(out_src, x_hat)
 
             # Backward and optimize.
@@ -308,13 +292,13 @@
             # Original-to-target domain.
             if (self.global_step + 1) % self.n_critic == 0:
                 x_fake = self.G(x_real, c_trg)
-                out_src, out_cls = self.D(x_fake)
+                out_src, out_cls, x_fake_feats = self.D(x_fake)
                 g_loss_fake = - torch.mean(out_src)
                 g_loss_cls = self.classification_loss(out_cls, label_trg, self.dataset)
 
                 # Original-to-original domain.
                 x_fake_id = self.G(x_real, c_org)
-                out_src_id, out_cls_id = self.D(x_fake_id)
+                out_src_id, out_cls_id, x_fake_id_feats = self.D(x_fake_id)
                 g_loss_fake_id = - torch.mean(out_src_id)
                 g_loss_cls_id = self.classification_loss(out_cls_id, label_org, self.dataset)
                 g_loss_id = torch.mean(torch.abs(x_real - x_fake_id))
@@ -332,10 +316,6 @@
                 #g_loss_rec = torch.mean(torch.abs(x_real - x_reconst)*difference_map)
                 
                 # Target-to-original domain.
-<<<<<<< HEAD
-                x_reconst = self.G(x_fake, c_org)
-                g_loss_rec = torch.mean(torch.abs(x_real - x_reconst))
-=======
                 mask = (c_org == 0).squeeze(1)
                 
                 mask_ne = mask.any()
@@ -344,17 +324,12 @@
                     g_loss_rec = torch.mean(torch.abs(x_real[mask] - x_reconst[mask]))
                 else:
                     g_loss_rec = 0.0
->>>>>>> da4d310e
 
                 # Original-to-original domain.
                 x_reconst_id = self.G(x_fake_id, c_org)
+                _, _, x_reconst_id_feats = self.D(x_reconst_id)
                 g_loss_rec_id = torch.mean(torch.abs(x_real - x_reconst_id))
 
-<<<<<<< HEAD
-                # Backward and optimize.
-                g_loss_same = g_loss_fake_id + self.lambda_rec * g_loss_rec_id + self.lambda_cls * g_loss_cls_id + self.lambda_id * g_loss_id
-                loss = g_loss_fake + self.lambda_rec * g_loss_rec + self.lambda_cls * g_loss_cls + g_loss_same
-=======
                 if self.use_feats:
                     _, _, x_real_feats = self.D(x_real)
                     g_loss_id_feat = torch.mean(torch.abs(x_real_feats - x_fake_id_feats))
@@ -387,7 +362,6 @@
                 g_loss_same = g_loss_fake_id + self.lambda_rec * g_loss_rec_id + self.lambda_cls * g_loss_cls_id + self.lambda_id * g_loss_id
 
                 loss = g_loss_fake + self.lambda_rec * g_loss_rec + self.lambda_cls * g_loss_cls + g_loss_same + g_loss_feat + g_loss_vgg
->>>>>>> da4d310e
 
                 # Logging.
                 loss_dict['G/loss_fake'] = g_loss_fake
@@ -397,8 +371,6 @@
                 loss_dict['G/loss_rec_id'] = g_loss_rec_id
                 loss_dict['G/loss_cls_id'] = g_loss_cls_id
                 loss_dict['G/loss_id'] = g_loss_id
-<<<<<<< HEAD
-=======
                 if self.use_feats:
                     loss_dict['G/loss_id_feat'] = g_loss_id_feat
                     loss_dict['G/loss_rec_feat'] = g_loss_rec_feat
@@ -407,7 +379,6 @@
                     loss_dict['G/loss_id_vgg'] = g_loss_id_vgg
                     loss_dict['G/loss_rec_vgg'] = g_loss_rec_vgg
                     loss_dict['G/loss_rec_id_vgg'] = g_loss_rec_id_vgg
->>>>>>> da4d310e
             else:
                 loss = None
 
@@ -724,13 +695,11 @@
 
 
     def compute_difference_map(self, inputs):
+        c_trg = torch.zeros(inputs.shape[0], 1).cuda(device=self.device, non_blocking=True)  # translate to no clouds
         c_trg = torch.zeros(inputs.shape[0], 1).to(device=self.device)  # translate to no clouds
         x_fake = self.G(inputs, c_trg)
         difference_map = torch.abs(x_fake - inputs) / 2  # compute difference, move to [0, 1]
         difference_map = torch.mean(difference_map, dim=1)
-<<<<<<< HEAD
-        return difference_map
-=======
         return difference_map
 
     @staticmethod
@@ -738,5 +707,4 @@
         return TF.normalize(img, -1 + 2*np.array([0.485, 0.456, 0.406]), 2*np.array([0.229, 0.224, 0.225]))
 
     def vgg_feats(self, img):
-        return self.vgg(img)
->>>>>>> da4d310e
+        return self.vgg(img)