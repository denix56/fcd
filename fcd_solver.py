--- conflicted
+++ resolved
@@ -695,12 +695,7 @@
 
 
     def compute_difference_map(self, inputs):
-<<<<<<< HEAD
-        c_trg = torch.zeros(inputs.shape[0], 1).cuda(device=self.device, non_blocking=True)  # translate to no clouds
-        c_trg = torch.zeros(inputs.shape[0], 1).to(device=self.device)    # translate to no clouds
-=======
         c_trg = torch.zeros(inputs.shape[0], 1, device=self.device)  # translate to no clouds
->>>>>>> 1a90b1dc
         x_fake = self.G(inputs, c_trg)
         difference_map = torch.abs(x_fake - inputs) / 2  # compute difference, move to [0, 1]
         difference_map = torch.mean(difference_map, dim=1)
